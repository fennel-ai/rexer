--- conflicted
+++ resolved
@@ -29,17 +29,6 @@
 class TestStagingEndToEnd(unittest.TestCase):
     @unittest.skip
     def test_viewtime(self):
-<<<<<<< HEAD
-        c = client.Client(_URL)
-        
-        actions = var('args').actions
-        view_events = op.std.filter(actions, var='a', where=var('a').action_type == 'e2etest_view')
-        with_key = op.std.addField(view_events, var='e', name='groupkey', value=var('e').actor_id)
-        with_val = op.std.addField(with_key, name='value', value=1)
-        # Store aggregate, if this store already exists (with the same options), this is a no-op
-        options = {'durations': [3600*24], 'aggregate_type': 'sum'}
-        c.store_aggregate(_AGGREGATE_NAME, with_val, options)
-=======
         c = rex.Client(_URL)
 
         @rex.aggregate(
@@ -53,7 +42,6 @@
         # # Store aggregate, if this store already exists (with the same options), this is a no-op
         agg.store(client=c)
         # c.store_aggregate(_AGGREGATE_NAME, with_val, options)
->>>>>>> a980ef61
         c.set_profile("user", _USER_ID, "age", 24)
 
         # Query for this aggregates value
