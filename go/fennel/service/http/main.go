--- conflicted
+++ resolved
@@ -163,9 +163,6 @@
 	}
 }
 
-<<<<<<< HEAD
-func setHandlers(controller holder, mux *http.ServeMux) {
-=======
 func (m holder) GetProfiles(w http.ResponseWriter, req *http.Request) {
 	var protoRequest profilelib.ProtoProfileFetchRequest
 	if err := parse(req, &protoRequest); err != nil {
@@ -192,38 +189,14 @@
 	fmt.Fprintf(w, string(ser))
 }
 
-func serve(controller holder) {
-	server = &http.Server{Addr: fmt.Sprintf(":%d", httplib.PORT)}
-	serverWG = sync.WaitGroup{}
-	serverWG.Add(1)
-	mux := http.NewServeMux()
->>>>>>> 971cd051
+func setHandlers(controller holder, mux *http.ServeMux) {
 	mux.HandleFunc("/fetch", controller.Fetch)
 	mux.HandleFunc("/count", controller.Count)
 	mux.HandleFunc("/get", controller.GetProfile)
 	mux.HandleFunc("/set", controller.SetProfile)
 	mux.HandleFunc("/log", controller.Log)
 	mux.HandleFunc("/rate", controller.Rate)
-<<<<<<< HEAD
-=======
 	mux.HandleFunc("/get_profiles", controller.GetProfiles)
-	server.Handler = mux
-	go func() {
-		defer serverWG.Done() // let main know we are done cleaning up
-
-		log.Printf("starting http service on %s...", server.Addr)
-		if err := server.ListenAndServe(); err != http.ErrServerClosed {
-			// unexpected error. port in use?
-			log.Fatalf("ListenAndServe(): %v", err)
-		}
-	}()
-}
-
-func shutDownServer() {
-	log.Printf("shutting down http service")
-	server.Shutdown(context.TODO())
-	serverWG.Wait()
->>>>>>> 971cd051
 }
 
 func main() {
