--- conflicted
+++ resolved
@@ -161,7 +161,6 @@
 	defer timer.Start(ctx, tier.ID, "model.profile.cached.get_batched").Stop()
 
 	// Dedup keys to avoid I/O from cache and DB.
-<<<<<<< HEAD
 	keyToProfileKey := make(map[string]profile.ProfileItemKey)
 	allKeys := make([]string, 0)
 	for _, pk := range profileKeys {
@@ -220,24 +219,6 @@
 		return rets, nil
 	}
 
-=======
-	keyMap := make(map[string]struct{}, len(reqs))
-	keyToReq := make(map[string]profile.ProfileItem, len(reqs))
-	for _, req := range reqs {
-		key := makeKey(req.OType, req.Oid, req.Key, req.Version)
-		keyMap[key] = struct{}{}
-		keyToReq[key] = req
-	}
-
-	keys := make([]string, len(keyMap))
-	ind := 0
-	for k := range keyMap {
-		keys[ind] = k
-		ind++
-	}
-
-	keyToVal := new(sync.Map)
->>>>>>> 42098a2a
 	// run the logic as part of a txn
 	//
 	// NOTE: the logic here should assume that it could be retried if one of the provided keys
