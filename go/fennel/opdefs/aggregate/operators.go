package aggregate

import (
	"context"

	"fennel/controller/aggregate"
	"fennel/engine/interpreter/bootarg"
	"fennel/engine/operators"
	aggregate2 "fennel/lib/aggregate"
	"fennel/lib/ftypes"
	"fennel/lib/value"
	"fennel/tier"
)

func init() {
	ops := []operators.Operator{AggValue{}}
	for _, op := range ops {
		if err := operators.Register(op); err != nil {
			panic(err)
		}
	}
}

type AggValue struct {
	tier tier.Tier
}

func (a AggValue) New(args value.Dict, bootargs map[string]interface{}) (operators.Operator, error) {
	tr, err := bootarg.GetTier(bootargs)
	if err != nil {
		return nil, err
	}
	return AggValue{tr}, nil
}

func (a AggValue) Apply(kwargs value.Dict, in operators.InputIter, outs *value.List) error {
	var reqs []aggregate2.GetAggValueRequest
	var rows []value.Value
	for in.HasMore() {
		heads, contextKwargs, err := in.Next()
		if err != nil {
			return err
		}
		req := aggregate2.GetAggValueRequest{
			AggName: ftypes.AggName(get(contextKwargs, "name").(value.String)),
			Key:     get(contextKwargs, "groupkey"),
			Kwargs:  get(contextKwargs, "kwargs").(value.Dict),
		}
		reqs = append(reqs, req)
		rows = append(rows, heads[0])
	}
	res, err := aggregate.BatchValue(context.TODO(), a.tier, reqs)
	if err != nil {
		return err
	}
	field := string(get(kwargs, "field").(value.String))
	for i, row := range rows {
		var out value.Value
		if len(field) > 0 {
			d := row.(value.Dict)
			d.Set(field, res[i])
			out = d
		} else {
			out = res[i]
		}
		if err := outs.Append(out); err != nil {
			return err
		}
	}
	return nil
}

func get(d value.Dict, k string) value.Value {
	ret, _ := d.Get(k)
	return ret
}

func (a AggValue) Signature() *operators.Signature {
	return operators.NewSignature("std", "aggregate").
		Input([]value.Type{value.Types.Any}).
<<<<<<< HEAD
		ParamWithHelp("field", value.Types.String, true, true, value.String(""), "StaticKwarg: String param that is used as key post evaluation of this operator").
		ParamWithHelp("aggregate", value.Types.String, true, false, value.Nil, "StaticKwarg: String param that provides the name of the aggregate to be used.").
		ParamWithHelp("groupkey", value.Types.Any, false, false, value.Nil, "ContextKwarg: Expr that is evaluated to provide the lookup/groupkey in the aggregate.").
		ParamWithHelp("kwargs", value.Types.Dict, false, true, value.Dict{}, "ContextKwarg: Dict of key/value pairs that are passed to the aggregate.")
=======
		Param("field", value.Types.String, true, true, value.String("")).
		Param("name", value.Types.String, false, false, value.Nil).
		Param("groupkey", value.Types.Any, false, false, value.Nil).
		Param("kwargs", value.Types.Dict, false, false, value.Dict{})
>>>>>>> 79e7e6c9
}

var _ operators.Operator = AggValue{}<|MERGE_RESOLUTION|>--- conflicted
+++ resolved
@@ -78,17 +78,10 @@
 func (a AggValue) Signature() *operators.Signature {
 	return operators.NewSignature("std", "aggregate").
 		Input([]value.Type{value.Types.Any}).
-<<<<<<< HEAD
 		ParamWithHelp("field", value.Types.String, true, true, value.String(""), "StaticKwarg: String param that is used as key post evaluation of this operator").
-		ParamWithHelp("aggregate", value.Types.String, true, false, value.Nil, "StaticKwarg: String param that provides the name of the aggregate to be used.").
+		ParamWithHelp("name", value.Types.String, true, false, value.Nil, "StaticKwarg: String param that provides the name of the aggregate to be used.").
 		ParamWithHelp("groupkey", value.Types.Any, false, false, value.Nil, "ContextKwarg: Expr that is evaluated to provide the lookup/groupkey in the aggregate.").
 		ParamWithHelp("kwargs", value.Types.Dict, false, true, value.Dict{}, "ContextKwarg: Dict of key/value pairs that are passed to the aggregate.")
-=======
-		Param("field", value.Types.String, true, true, value.String("")).
-		Param("name", value.Types.String, false, false, value.Nil).
-		Param("groupkey", value.Types.Any, false, false, value.Nil).
-		Param("kwargs", value.Types.Dict, false, false, value.Dict{})
->>>>>>> 79e7e6c9
 }
 
 var _ operators.Operator = AggValue{}